%% -*- tab-width: 4;erlang-indent-level: 4;indent-tabs-mode: nil -*-
%% ex: ts=4 sw=4 et
{application, riak_kv,
 [
  {description, "Riak Key/Value Store"},
<<<<<<< HEAD
  {vsn, "1.2.1p1"},
=======
  {vsn, "1.2.1"},
>>>>>>> 0417350d
  {applications, [
                  kernel,
                  stdlib,
                  sasl,
                  crypto,
                  riak_core,
                  luke,
                  erlang_js,
                  mochiweb,
                  webmachine,
                  os_mon,
                  riak_pipe
                 ]},
  {registered, []},
  {mod, {riak_kv_app, []}},
  {env, [
         %% Endpoint for system stats HTTP provider
         {stats_urlpath, "stats"},

         %% Secondary code paths
         {add_paths, []},

         %% This option enables compatability of bucket and key listing
         %% with 0.14 and earlier versions. Once a rolling upgrade to
         %% a version > 0.14 is completed for a cluster, this should be
         %% set to false for improved performance for bucket and key
         %% listing operations.
         {legacy_keylisting, true},

         %% This option toggles compatibility of keylisting with 1.0
         %% and earlier versions.  Once a rolling upgrade to a version
         %% > 1.0 is completed for a cluster, this should be set to
         %% true for better control of memory usage during key listing
         %% operations
         {listkeys_backpressure, false},

         %% use the legacy routines for tracking kv stats
         {legacy_stats, true},

         %% Allow Erlang MapReduce functions to be specified as
         %% strings.
         %%
         %% !!!WARNING!!!
         %% This will allow arbitrary Erlang code to be submitted
         %% through the REST and Protocol Buffers interfaces. This
         %% should only be used for development purposes.
         {allow_strfun, false}
        ]}
 ]}.<|MERGE_RESOLUTION|>--- conflicted
+++ resolved
@@ -3,11 +3,7 @@
 {application, riak_kv,
  [
   {description, "Riak Key/Value Store"},
-<<<<<<< HEAD
-  {vsn, "1.2.1p1"},
-=======
-  {vsn, "1.2.1"},
->>>>>>> 0417350d
+  {vsn, "1.2.1p2"},
   {applications, [
                   kernel,
                   stdlib,
