%% This file is provided to you under the Apache License,
%% Version 2.0 (the "License"); you may not use this file
%% except in compliance with the License.  You may obtain
%% a copy of the License at
%%
%%   http://www.apache.org/licenses/LICENSE-2.0
%%
%% Unless required by applicable law or agreed to in writing,
%% software distributed under the License is distributed on an
%% "AS IS" BASIS, WITHOUT WARRANTIES OR CONDITIONS OF ANY
%% KIND, either express or implied.  See the License for the
%% specific language governing permissions and limitations
%% under the License.

%% Copyright (c) 2007-2012 Basho Technologies, Inc.  All Rights Reserved.
-module(riak_core_handoff_manager).
-behaviour(gen_server).

%% gen_server api
-export([start_link/0,
         init/1,
         handle_call/3,
         handle_cast/2,
         handle_info/2,
         terminate/2,
         code_change/3
        ]).

%% exclusion api
-export([add_exclusion/2,
         get_exclusions/1,
         remove_exclusion/2
        ]).

%% handoff api
-export([add_outbound/5,
<<<<<<< HEAD
=======
         add_outbound/6,
>>>>>>> 5e299204
         add_inbound/1,
         xfer/3,
         kill_xfer/3,
         status/0,
         status/1,
         status_update/2,
         set_concurrency/1,
         get_concurrency/0,
         set_recv_data/2,
         kill_handoffs/0
        ]).

-include("riak_core_handoff.hrl").

-ifdef(TEST).
-include_lib("eunit/include/eunit.hrl").
-endif.

-record(state,
        { excl,
          handoffs=[] :: [handoff_status()]
        }).

%% this can be overridden with riak_core handoff_concurrency
-define(HANDOFF_CONCURRENCY,2).
-define(HO_EQ(HOA, HOB),
        HOA#handoff_status.mod_src_tgt == HOB#handoff_status.mod_src_tgt
        andalso HOA#handoff_status.timestamp == HOB#handoff_status.timestamp).

%%%===================================================================
%%% API
%%%===================================================================

start_link() ->
    gen_server:start_link({local, ?MODULE}, ?MODULE, [], []).

init([]) ->
    {ok, #state{excl=sets:new(), handoffs=[]}}.

<<<<<<< HEAD
add_outbound(Module,Idx,Node,VnodePid,Opts) ->
=======
-spec add_outbound(ho_type(),atom(),integer(),term(),pid()) -> {ok, pid()} | {error, term()}.
add_outbound(HOType,Module,Idx,Node,VnodePid) ->
    add_outbound(HOType,Module,Idx,Idx,Node,VnodePid).

-spec add_outbound(ho_type(),atom(),integer(),integer(),term(),pid()) ->
                          {ok, pid()} | {error, term()}.
add_outbound(HOType,Module,SrcIdx,TargetIdx,Node,VnodePid) ->
>>>>>>> 5e299204
    case application:get_env(riak_core, disable_outbound_handoff) of
        {ok, true} ->
            {error, max_concurrency};
        _ ->
<<<<<<< HEAD
            gen_server:call(?MODULE,{add_outbound,Module,Idx,Node,VnodePid,Opts},infinity)
=======
            gen_server:call(?MODULE,
                            {add_outbound,HOType,Module,SrcIdx,TargetIdx,Node,VnodePid},
                            infinity)
>>>>>>> 5e299204
    end.

add_inbound(SSLOpts) ->
    case application:get_env(riak_core, disable_inbound_handoff) of
        {ok, true} ->
            {error, max_concurrency};
        _ ->
            gen_server:call(?MODULE,{add_inbound,SSLOpts},infinity)
    end.

%% @doc Initiate a transfer from `SrcPartition' to `TargetPartition'
%%      for the given `Module' using the `FilterModFun' filter.
-spec xfer({index(), node()}, mod_partition(), {module(), atom()}) -> ok.
xfer({SrcPartition, SrcOwner}, {Module, TargetPartition}, FilterModFun) ->
    %% NOTE: This will not work with old nodes
    ReqOrigin = node(),
    gen_server:cast({?MODULE, SrcOwner},
                    {send_handoff, repair, Module,
                     {SrcPartition, TargetPartition},
                     ReqOrigin, FilterModFun}).

%% @doc Associate `Data' with the inbound handoff `Recv'.
-spec set_recv_data(pid(), proplists:proplist()) -> ok.
set_recv_data(Recv, Data) ->
    gen_server:call(?MODULE, {set_recv_data, Recv, Data}, infinity).

status() ->
    status(none).

status(Filter) ->
    gen_server:call(?MODULE, {status, Filter}, infinity).

%% @doc Send status updates `Stats' to the handoff manager for a
%%      particular handoff identified by `ModSrcTgt'.
-spec status_update(mod_src_tgt(), ho_stats()) -> ok.
status_update(ModSrcTgt, Stats) ->
    gen_server:cast(?MODULE, {status_update, ModSrcTgt, Stats}).

set_concurrency(Limit) ->
    gen_server:call(?MODULE,{set_concurrency,Limit}, infinity).

get_concurrency() ->
    gen_server:call(?MODULE, get_concurrency, infinity).

%% @doc Kill the transfer of `ModSrcTarget' with `Reason'.
-spec kill_xfer(node(), tuple(), any()) -> ok.
kill_xfer(SrcNode, ModSrcTarget, Reason) ->
    gen_server:cast({?MODULE, SrcNode}, {kill_xfer, ModSrcTarget, Reason}).

kill_handoffs() ->
    set_concurrency(0).

add_exclusion(Module, Index) ->
    gen_server:cast(?MODULE, {add_exclusion, {Module, Index}}).

remove_exclusion(Module, Index) ->
    gen_server:cast(?MODULE, {del_exclusion, {Module, Index}}).

get_exclusions(Module) ->
    gen_server:call(?MODULE, {get_exclusions, Module}, infinity).


%%%===================================================================
%%% Callbacks
%%%===================================================================

handle_call({get_exclusions, Module}, _From, State=#state{excl=Excl}) ->
    Reply =  [I || {M, I} <- sets:to_list(Excl), M =:= Module],
    {reply, {ok, Reply}, State};
<<<<<<< HEAD
handle_call({add_outbound,Mod,Idx,Node,Pid,Opts},_From,State=#state{handoffs=HS}) ->
    case send_handoff(Mod,Idx,Node,Pid,HS,Opts) of
=======
handle_call({add_outbound,Type,Mod,SrcIdx,TargetIdx,Node,Pid},_From,State=#state{handoffs=HS}) ->
    case send_handoff(Type,{Mod,SrcIdx,TargetIdx},Node,Pid,HS) of
>>>>>>> 5e299204
        {ok,Handoff=#handoff_status{transport_pid=Sender}} ->
            HS2 = HS ++ [Handoff],
            {reply, {ok,Sender}, State#state{handoffs=HS2}};
        {false,_ExistingHandoff=#handoff_status{transport_pid=Sender}} ->
            {reply, {ok,Sender}, State};
        Error ->
            {reply, Error, State}
    end;
handle_call({add_inbound,SSLOpts},_From,State=#state{handoffs=HS}) ->
    case receive_handoff(SSLOpts) of
        {ok,Handoff=#handoff_status{transport_pid=Receiver}} ->
            HS2 = HS ++ [Handoff],
            {reply, {ok,Receiver}, State#state{handoffs=HS2}};
        Error ->
            {reply, Error, State}
    end;

handle_call({set_recv_data, Recv, Data}, _From, State=#state{handoffs=HS}) ->
    case lists:keyfind(Recv, #handoff_status.transport_pid, HS) of
        false ->
            throw({error, "set_recv_data called for non-existing receiver",
                   Recv, Data});
        #handoff_status{}=H ->
            H2 = H#handoff_status{
                   mod_src_tgt=proplists:get_value(mod_src_tgt, Data),
                   vnode_pid=proplists:get_value(vnode_pid, Data)
                  },
            HS2 = lists:keyreplace(Recv, #handoff_status.transport_pid, HS, H2),
            {reply, ok, State#state{handoffs=HS2}}
    end;

handle_call({xfer_status, Xfer}, _From, State=#state{handoffs=HS}) ->
    TP = Xfer#handoff_status.transport_pid,
    case lists:keyfind(TP, #handoff_status.transport_pid, HS) of
        false -> {reply, not_found, State};
        _ -> {reply, in_progress, State}
    end;

handle_call({status, Filter}, _From, State=#state{handoffs=HS}) ->
    Status = lists:filter(filter(Filter), [build_status(HO) || HO <- HS]),
    {reply, Status, State};

handle_call({set_concurrency,Limit},_From,State=#state{handoffs=HS}) ->
    application:set_env(riak_core,handoff_concurrency,Limit),
    case Limit < erlang:length(HS) of
        true ->
            %% Note: we don't update the state with the handoffs that we're
            %% keeping because we'll still get the 'DOWN' messages with
            %% a reason of 'max_concurrency' and we want to be able to do
            %% something with that if necessary.
            {_Keep,Discard}=lists:split(Limit,HS),
            [erlang:exit(Pid,max_concurrency) ||
                #handoff_status{transport_pid=Pid} <- Discard],
            {reply, ok, State};
        false ->
            {reply, ok, State}
    end;

handle_call(get_concurrency, _From, State) ->
    Concurrency = get_concurrency_limit(),
    {reply, Concurrency, State}.

handle_cast({del_exclusion, {Mod, Idx}}, State=#state{excl=Excl}) ->
    Excl2 = sets:del_element({Mod, Idx}, Excl),
    {noreply, State#state{excl=Excl2}};

handle_cast({add_exclusion, {Mod, Idx}}, State=#state{excl=Excl}) ->
    %% Note: This function used to trigger a ring event after adding an
    %% exclusion to ensure that an exiting node would eventually shutdown
    %% after all vnodes had finished handoff. This behavior is now handled
    %% by riak_core_vnode_manager:maybe_ensure_vnodes_started
    Excl2 = sets:add_element({Mod, Idx}, Excl),
    {noreply, State#state{excl=Excl2}};

handle_cast({status_update, ModSrcTgt, StatsUpdate}, State=#state{handoffs=HS}) ->
    case lists:keyfind(ModSrcTgt, #handoff_status.mod_src_tgt, HS) of
        false ->
            lager:error("status_update for non-existing handoff ~p", [ModSrcTgt]),
            {noreply, State};
        HO ->
            Stats2 = update_stats(StatsUpdate, HO#handoff_status.stats),
            HO2 = HO#handoff_status{stats=Stats2},
            HS2 = lists:keyreplace(ModSrcTgt, #handoff_status.mod_src_tgt, HS, HO2),
            {noreply, State#state{handoffs=HS2}}
    end;

handle_cast({send_handoff, Type, Mod, {Src, Target}, ReqOrigin,
             {FilterMod, FilterFun}=FMF},
            State=#state{handoffs=HS}) ->
    Filter = FilterMod:FilterFun(Target),
    %% TODO: make a record?
    {ok, VNode} = riak_core_vnode_manager:get_vnode_pid(Src, Mod),
<<<<<<< HEAD
    case send_handoff({Mod, Src, Target}, ReqOrigin, VNode, HS,
                      {Filter, FMF}, ReqOrigin, []) of
=======
    case send_handoff(Type, {Mod, Src, Target}, ReqOrigin, VNode, HS,
                      {Filter, FMF}, ReqOrigin) of
>>>>>>> 5e299204
        {ok, Handoff} ->
            HS2 = HS ++ [Handoff],
            {noreply, State#state{handoffs=HS2}};
        _ ->
            {noreply, State}
    end;

handle_cast({kill_xfer, ModSrcTarget, Reason}, State) ->
    HS = State#state.handoffs,
    HS2 = kill_xfer_i(ModSrcTarget, Reason, HS),
    {noreply, State#state{handoffs=HS2}}.

handle_info({'DOWN', Ref, process, _Pid, Reason}, State=#state{handoffs=HS}) ->
    case lists:keytake(Ref, #handoff_status.transport_mon, HS) of
        {value,
         #handoff_status{mod_src_tgt={M, S, I}, direction=Dir, vnode_pid=Vnode,
                         vnode_mon=VnodeM, req_origin=Origin},
         NewHS
        } ->
            WarnVnode =
                case Reason of
                    %% if the reason the handoff process died was anything other
                    %% than 'normal' we should log the reason why as an error
                    normal ->
                        false;
                    X when X == max_concurrency orelse
                           (element(1, X) == shutdown andalso
                            element(2, X) == max_concurrency) ->
                        lager:info("An ~w handoff of partition ~w ~w was terminated for reason: ~w~n", [Dir,M,I,Reason]),
                        true;
                    _ ->
                        lager:error("An ~w handoff of partition ~w ~w was terminated for reason: ~w~n", [Dir,M,I,Reason]),
                        true
                end,

            %% if we have the vnode process pid, tell the vnode why the
            %% handoff stopped so it can clean up its state
            case WarnVnode andalso is_pid(Vnode) of
                true ->
                    riak_core_vnode:handoff_error(Vnode, 'DOWN', Reason);
                _ ->
                    case Origin of
                        none -> ok;
                        _ ->
                            %% Use proplist instead so it's more
                            %% flexible in future, or does
                            %% capabilities nullify that?
                            Msg = {M, S, I},
                            riak_core_vnode_manager:xfer_complete(Origin, Msg)
                    end,
                    ok
            end,

            %% No monitor on vnode for receiver
            if VnodeM /= undefined -> demonitor(VnodeM);
               true -> ok
            end,

            %% removed the handoff from the list of active handoffs
            {noreply, State#state{handoffs=NewHS}};
        false ->
            case lists:keytake(Ref, #handoff_status.vnode_mon, HS) of
                {value,
                 #handoff_status{mod_src_tgt={M,_,I}, direction=Dir,
                                 transport_pid=Trans, transport_mon=TransM},
                 NewHS} ->
                    %% In this case the vnode died and the handoff
                    %% sender must be killed.
                    lager:error("An ~w handoff of partition ~w ~w was "
                                "terminated because the vnode died",
                                [Dir, M, I]),
                    demonitor(TransM),
                    exit(Trans, vnode_died),
                    {noreply, State#state{handoffs=NewHS}};
                _ ->
                    {noreply, State}
            end
    end.


terminate(_Reason, _State) ->
    ok.


code_change(_OldVsn, State, _Extra) ->
    {ok, State}.


%%%===================================================================
%%% Private
%%%===================================================================

build_status(HO) ->
    #handoff_status{mod_src_tgt={Mod, SrcP, TargetP},
                    src_node=SrcNode,
                    target_node=TargetNode,
                    direction=Dir,
                    status=Status,
                    timestamp=StartTS,
                    transport_pid=TPid,
                    type=Type}=HO,
    {status_v2, [{mod, Mod},
                 {src_partition, SrcP},
                 {target_partition, TargetP},
                 {src_node, SrcNode},
                 {target_node, TargetNode},
                 {direction, Dir},
                 {status, Status},
                 {start_ts, StartTS},
                 {sender_pid, TPid},
                 {stats, calc_stats(HO)},
                 {type, Type}]}.

calc_stats(#handoff_status{stats=Stats,timestamp=StartTS,size=Size}) ->
    case dict:find(last_update, Stats) of
        error ->
            no_stats;
        {ok, LastUpdate} ->
            Objs = dict:fetch(objs, Stats),
            Bytes = dict:fetch(bytes, Stats),
            CalcSize = get_size(Size),
            Done = calc_pct_done(Objs, Bytes, CalcSize),
            ElapsedS = timer:now_diff(LastUpdate, StartTS) / 1000000,
            ObjsS = round(Objs / ElapsedS),
            BytesS = round(Bytes / ElapsedS),
            [{objs_total, Objs},
             {objs_per_s, ObjsS},
             {bytes_per_s, BytesS},
             {last_update, LastUpdate},
             {size, CalcSize},
             {pct_done_decimal, Done}]
    end.

get_size({F, dynamic}) ->
    F();
get_size(S) ->
    S.

calc_pct_done(_, _, undefined) ->
    undefined;
calc_pct_done(Objs, _, {Size, objects}) ->
    Objs / Size;
calc_pct_done(_, Bytes, {Size, bytes}) ->
    Bytes / Size.

filter(none) ->
    fun(_) -> true end;
filter({Key, Value}=_Filter) ->
    fun({status_v2, Status}) ->
            case proplists:get_value(Key, Status) of
                Value -> true;
                _ -> false
            end
    end.

resize_transfer_filter(Ring, Mod, Src, Target) ->
    fun(K) ->
            {_, Hashed} = Mod:object_info(K),
            riak_core_ring:is_future_index(Hashed,
                                           Src,
                                           Target,
                                           Ring)
    end.

resize_transfer_notsent_fun(Ring, Mod, Src) ->
    Shrinking = riak_core_ring:num_partitions(Ring) > riak_core_ring:future_num_partitions(Ring),
    case Shrinking of
        false -> NValMap = DefaultN = undefined;
        true ->
            NValMap = Mod:nval_map(Ring),
            DefaultN = riak_core_bucket:default_object_nval()
    end,
    fun(Key, Acc) -> record_seen_index(Ring, Shrinking, NValMap, DefaultN, Mod, Src, Key, Acc) end.

record_seen_index(Ring, Shrinking, NValMap, DefaultN, Mod, Src, Key, Seen) ->
    {Bucket, Hashed} = Mod:object_info(Key),
    CheckNVal = case Shrinking of
                    false -> undefined;
                    true -> proplists:get_value(Bucket, NValMap, DefaultN)
                end,
    case riak_core_ring:future_index(Hashed, Src, CheckNVal, Ring) of
        undefined -> Seen;
        FutureIndex -> ordsets:add_element(FutureIndex, Seen)
    end.

get_concurrency_limit () ->
    app_helper:get_env(riak_core,handoff_concurrency,?HANDOFF_CONCURRENCY).

%% true if handoff_concurrency (inbound + outbound) hasn't yet been reached
handoff_concurrency_limit_reached () ->
    Receivers=supervisor:count_children(riak_core_handoff_receiver_sup),
    Senders=supervisor:count_children(riak_core_handoff_sender_sup),
    ActiveReceivers=proplists:get_value(active,Receivers),
    ActiveSenders=proplists:get_value(active,Senders),
    get_concurrency_limit() =< (ActiveReceivers + ActiveSenders).

<<<<<<< HEAD
send_handoff(Mod, Partition, Node, Pid, HS, Opts) ->
    send_handoff({Mod, Partition, Partition}, Node, Pid, HS, {none, none}, none, Opts).
=======
send_handoff(HOType, ModSrcTarget, Node, Pid, HS) ->
    send_handoff(HOType, ModSrcTarget, Node, Pid, HS, {none, none}, none).
>>>>>>> 5e299204

%% @private
%%
%% @doc Start a handoff process for the given `Mod' from
%%      `Src'/`VNode' to `Target'/`Node' using the given `Filter'
%%      function which is a predicate applied to the key.  The
%%      `Origin' is the node this request originated from so a reply
%%      can't be sent on completion.
-spec send_handoff(ho_type(), {module(), index(), index()}, node(),
                   pid(), list(),
                   {predicate() | none, {module(), atom()} | none}, node()) ->
                          {ok, handoff_status()}
                              | {error, max_concurrency}
                              | {false, handoff_status()}.
<<<<<<< HEAD
send_handoff({Mod, Src, Target}, Node, Vnode, HS, {Filter, FilterModFun}, Origin, Opts) ->
=======
send_handoff(HOType, {Mod, Src, Target}, Node, Vnode, HS, {Filter, FilterModFun}, Origin) ->
>>>>>>> 5e299204
    case handoff_concurrency_limit_reached() of
        true ->
            {error, max_concurrency};
        false ->
            ShouldHandoff=
                case lists:keyfind({Mod, Src, Target}, #handoff_status.mod_src_tgt, HS) of
                    false ->
                        true;
                    Handoff=#handoff_status{target_node=Node,vnode_pid=Vnode} ->
                        {false,Handoff};
                    #handoff_status{transport_pid=Sender} ->
                        %% found a running handoff with a different vnode
                        %% source or a different target node, kill the current
                        %% one and the new one will start up
                        erlang:exit(Sender,resubmit_handoff_change),
                        true
                end,

            case ShouldHandoff of
                true ->
                    VnodeM = monitor(process, Vnode),
                    %% start the sender process
                    BaseOpts = [{src_partition, Src}, {target_partition, Target}],
                    case HOType of
                        repair ->
                            HOFilter = Filter,
                            HOAcc0 = undefined,
                            HONotSentFun = undefined;
                        resize_transfer ->
                            {ok, Ring} = riak_core_ring_manager:get_my_ring(),
                            HOFilter = resize_transfer_filter(Ring, Mod, Src, Target),
                            HOAcc0 = ordsets:new(),
                            HONotSentFun = resize_transfer_notsent_fun(Ring, Mod, Src);
                        _ ->
                            HOFilter = none,
                            HOAcc0 = undefined,
                            HONotSentFun = undefined
                    end,
                    HOOpts = [{filter, HOFilter},
                              {notsent_acc0, HOAcc0},
                              {notsent_fun, HONotSentFun} | BaseOpts],
                    {ok, Pid} = riak_core_handoff_sender_sup:start_sender(HOType,
                                                                          Mod,
                                                                          Node,
                                                                          Vnode,
                                                                          HOOpts),
                    PidM = monitor(process, Pid),
                    Size = validate_size(proplists:get_value(size, Opts)),

                    %% successfully started up a new sender handoff
                    {ok, #handoff_status{ transport_pid=Pid,
                                          transport_mon=PidM,
                                          direction=outbound,
                                          timestamp=os:timestamp(),
                                          src_node=node(),
                                          target_node=Node,
                                          mod_src_tgt={Mod, Src, Target},
                                          vnode_pid=Vnode,
                                          vnode_mon=VnodeM,
                                          status=[],
                                          stats=dict:new(),
                                          type=HOType,
                                          req_origin=Origin,
                                          filter_mod_fun=FilterModFun,
                                          size=Size
                                        }
                    };

                %% handoff already going, just return it
                AlreadyExists={false,_CurrentHandoff} ->
                    AlreadyExists
            end
    end.

%% spawn a receiver process
receive_handoff (SSLOpts) ->
    case handoff_concurrency_limit_reached() of
        true ->
            {error, max_concurrency};
        false ->
            {ok,Pid}=riak_core_handoff_receiver_sup:start_receiver(SSLOpts),
            PidM = monitor(process, Pid),

            %% successfully started up a new receiver
            {ok, #handoff_status{ transport_pid=Pid,
                                  transport_mon=PidM,
                                  direction=inbound,
                                  timestamp=os:timestamp(),
                                  mod_src_tgt={undefined, undefined, undefined},
                                  src_node=undefined,
                                  target_node=undefined,
                                  status=[],
                                  stats=dict:new(),
                                  req_origin=none
                                }
            }
    end.

update_stats(StatsUpdate, Stats) ->
    #ho_stats{last_update=LU, objs=Objs, bytes=Bytes}=StatsUpdate,
    Stats2 = dict:update_counter(objs, Objs, Stats),
    Stats3 = dict:update_counter(bytes, Bytes, Stats2),
    dict:store(last_update, LU, Stats3).

validate_size(Size={N, U}) when is_number(N) andalso
                           N > 0 andalso
                           (U =:= bytes orelse U =:= objects) ->
    Size;
validate_size(Size={F, dynamic}) when is_function(F) ->
    Size;
validate_size(_) ->
    undefined.


%% @private
%%
%% @doc Kill and remove _each_ xfer associated with `ModSrcTarget'
%%      with `Reason'.  There might be more than one because repair
%%      can have two simultaneous inbound xfers.
kill_xfer_i(ModSrcTarget, Reason, HS) ->
    case lists:keytake(ModSrcTarget, #handoff_status.mod_src_tgt, HS) of
        false ->
            HS;
        {value, Xfer, HS2} ->
            #handoff_status{mod_src_tgt={Mod, SrcPartition, TargetPartition},
                            type=Type,
                            target_node=TargetNode,
                            src_node=SrcNode,
                            transport_pid=TP
                           } = Xfer,
            Msg = "~p transfer of ~p from ~p ~p to ~p ~p killed for reason ~p",
            case Type of
                undefined ->
                    ok;
                _ ->
                    lager:info(Msg, [Type, Mod, SrcNode, SrcPartition,
                                     TargetNode, TargetPartition, Reason])
            end,
            exit(TP, {kill_xfer, Reason}),
            kill_xfer_i(ModSrcTarget, Reason, HS2)
    end.

%%%===================================================================
%%% Tests
%%%===================================================================

-ifdef (TEST_BROKEN_AZ_TICKET_1042).

handoff_test_ () ->
    {spawn,
     {setup,

      %% called when the tests start and complete...
      fun () -> {ok,Pid}=start_link(), Pid end,
      fun (Pid) -> exit(Pid,kill) end,

      %% actual list of test
      [?_test(simple_handoff())
      ]}}.

simple_handoff () ->
    ?assertEqual([],status()),

    %% clear handoff_concurrency and make sure a handoff fails
    ?assertEqual(ok,set_concurrency(0)),
    ?assertEqual({error,max_concurrency},add_inbound([])),
    ?assertEqual({error,max_concurrency},add_outbound(ownership_transfer,riak_kv_vnode,
                                                      0,node(),self())),

    %% allow for a single handoff
    ?assertEqual(ok,set_concurrency(1)),

    %% done
    ok.

-endif.<|MERGE_RESOLUTION|>--- conflicted
+++ resolved
@@ -33,11 +33,8 @@
         ]).
 
 %% handoff api
--export([add_outbound/5,
-<<<<<<< HEAD
-=======
-         add_outbound/6,
->>>>>>> 5e299204
+-export([add_outbound/6,
+         add_outbound/7,
          add_inbound/1,
          xfer/3,
          kill_xfer/3,
@@ -77,28 +74,21 @@
 init([]) ->
     {ok, #state{excl=sets:new(), handoffs=[]}}.
 
-<<<<<<< HEAD
-add_outbound(Module,Idx,Node,VnodePid,Opts) ->
-=======
--spec add_outbound(ho_type(),atom(),integer(),term(),pid()) -> {ok, pid()} | {error, term()}.
-add_outbound(HOType,Module,Idx,Node,VnodePid) ->
-    add_outbound(HOType,Module,Idx,Idx,Node,VnodePid).
-
--spec add_outbound(ho_type(),atom(),integer(),integer(),term(),pid()) ->
+-spec add_outbound(ho_type(),atom(),integer(),term(),pid(),[{atom(),term()}]) ->
                           {ok, pid()} | {error, term()}.
-add_outbound(HOType,Module,SrcIdx,TargetIdx,Node,VnodePid) ->
->>>>>>> 5e299204
+add_outbound(HOType,Module,Idx,Node,VnodePid,Opts) ->
+    add_outbound(HOType,Module,Idx,Idx,Node,VnodePid,Opts).
+
+-spec add_outbound(ho_type(),atom(),integer(),integer(),term(),pid(),[{atom,term()}]) ->
+                          {ok, pid()} | {error, term()}.
+add_outbound(HOType,Module,SrcIdx,TargetIdx,Node,VnodePid,Opts) ->
     case application:get_env(riak_core, disable_outbound_handoff) of
         {ok, true} ->
             {error, max_concurrency};
         _ ->
-<<<<<<< HEAD
-            gen_server:call(?MODULE,{add_outbound,Module,Idx,Node,VnodePid,Opts},infinity)
-=======
             gen_server:call(?MODULE,
-                            {add_outbound,HOType,Module,SrcIdx,TargetIdx,Node,VnodePid},
+                            {add_outbound,HOType,Module,SrcIdx,TargetIdx,Node,VnodePid,Opts},
                             infinity)
->>>>>>> 5e299204
     end.
 
 add_inbound(SSLOpts) ->
@@ -168,13 +158,9 @@
 handle_call({get_exclusions, Module}, _From, State=#state{excl=Excl}) ->
     Reply =  [I || {M, I} <- sets:to_list(Excl), M =:= Module],
     {reply, {ok, Reply}, State};
-<<<<<<< HEAD
-handle_call({add_outbound,Mod,Idx,Node,Pid,Opts},_From,State=#state{handoffs=HS}) ->
-    case send_handoff(Mod,Idx,Node,Pid,HS,Opts) of
-=======
-handle_call({add_outbound,Type,Mod,SrcIdx,TargetIdx,Node,Pid},_From,State=#state{handoffs=HS}) ->
-    case send_handoff(Type,{Mod,SrcIdx,TargetIdx},Node,Pid,HS) of
->>>>>>> 5e299204
+handle_call({add_outbound,Type,Mod,SrcIdx,TargetIdx,Node,Pid,Opts},_From,
+            State=#state{handoffs=HS}) ->
+    case send_handoff(Type,{Mod,SrcIdx,TargetIdx},Node,Pid,HS,Opts) of
         {ok,Handoff=#handoff_status{transport_pid=Sender}} ->
             HS2 = HS ++ [Handoff],
             {reply, {ok,Sender}, State#state{handoffs=HS2}};
@@ -267,13 +253,8 @@
     Filter = FilterMod:FilterFun(Target),
     %% TODO: make a record?
     {ok, VNode} = riak_core_vnode_manager:get_vnode_pid(Src, Mod),
-<<<<<<< HEAD
-    case send_handoff({Mod, Src, Target}, ReqOrigin, VNode, HS,
+    case send_handoff(Type, {Mod, Src, Target}, ReqOrigin, VNode, HS,
                       {Filter, FMF}, ReqOrigin, []) of
-=======
-    case send_handoff(Type, {Mod, Src, Target}, ReqOrigin, VNode, HS,
-                      {Filter, FMF}, ReqOrigin) of
->>>>>>> 5e299204
         {ok, Handoff} ->
             HS2 = HS ++ [Handoff],
             {noreply, State#state{handoffs=HS2}};
@@ -470,13 +451,8 @@
     ActiveSenders=proplists:get_value(active,Senders),
     get_concurrency_limit() =< (ActiveReceivers + ActiveSenders).
 
-<<<<<<< HEAD
-send_handoff(Mod, Partition, Node, Pid, HS, Opts) ->
-    send_handoff({Mod, Partition, Partition}, Node, Pid, HS, {none, none}, none, Opts).
-=======
-send_handoff(HOType, ModSrcTarget, Node, Pid, HS) ->
-    send_handoff(HOType, ModSrcTarget, Node, Pid, HS, {none, none}, none).
->>>>>>> 5e299204
+send_handoff(HOType, ModSrcTarget, Node, Pid, HS,Opts) ->
+    send_handoff(HOType, ModSrcTarget, Node, Pid, HS, {none, none}, none, Opts).
 
 %% @private
 %%
@@ -487,15 +463,11 @@
 %%      can't be sent on completion.
 -spec send_handoff(ho_type(), {module(), index(), index()}, node(),
                    pid(), list(),
-                   {predicate() | none, {module(), atom()} | none}, node()) ->
+                   {predicate() | none, {module(), atom()} | none}, node(), [{atom(), term()}]) ->
                           {ok, handoff_status()}
                               | {error, max_concurrency}
                               | {false, handoff_status()}.
-<<<<<<< HEAD
-send_handoff({Mod, Src, Target}, Node, Vnode, HS, {Filter, FilterModFun}, Origin, Opts) ->
-=======
-send_handoff(HOType, {Mod, Src, Target}, Node, Vnode, HS, {Filter, FilterModFun}, Origin) ->
->>>>>>> 5e299204
+send_handoff(HOType, {Mod, Src, Target}, Node, Vnode, HS, {Filter, FilterModFun}, Origin, Opts) ->
     case handoff_concurrency_limit_reached() of
         true ->
             {error, max_concurrency};
@@ -663,7 +635,7 @@
     ?assertEqual(ok,set_concurrency(0)),
     ?assertEqual({error,max_concurrency},add_inbound([])),
     ?assertEqual({error,max_concurrency},add_outbound(ownership_transfer,riak_kv_vnode,
-                                                      0,node(),self())),
+                                                      0,node(),self(),[])),
 
     %% allow for a single handoff
     ?assertEqual(ok,set_concurrency(1)),
